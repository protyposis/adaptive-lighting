{
    "circadian_lighting": {
<<<<<<< HEAD
        "updated_at": "2020-03-07",
        "version": "1.0.11",
=======
        "updated_at": "2020-03-19",
        "version": "1.0.12b",
>>>>>>> 498da0e0
        "local_location": "/custom_components/circadian_lighting/__init__.py",
        "remote_location": "https://raw.githubusercontent.com/claytonjn/hass-circadian_lighting/master/custom_components/circadian_lighting/__init__.py",
        "visit_repo": "https://github.com/claytonjn/hass-circadian_lighting",
        "changelog": "https://github.com/claytonjn/hass-circadian_lighting/releases",
        "resources": [
            "https://raw.githubusercontent.com/claytonjn/hass-circadian_lighting/master/custom_components/circadian_lighting/manifest.json",
            "https://raw.githubusercontent.com/claytonjn/hass-circadian_lighting/master/custom_components/circadian_lighting/sensor.py",
            "https://raw.githubusercontent.com/claytonjn/hass-circadian_lighting/master/custom_components/circadian_lighting/services.yaml",
            "https://raw.githubusercontent.com/claytonjn/hass-circadian_lighting/master/custom_components/circadian_lighting/switch.py"
        ]
    }
}<|MERGE_RESOLUTION|>--- conflicted
+++ resolved
@@ -1,12 +1,7 @@
 {
     "circadian_lighting": {
-<<<<<<< HEAD
-        "updated_at": "2020-03-07",
-        "version": "1.0.11",
-=======
-        "updated_at": "2020-03-19",
-        "version": "1.0.12b",
->>>>>>> 498da0e0
+        "updated_at": "2020-06-03",
+        "version": "1.0.13b",
         "local_location": "/custom_components/circadian_lighting/__init__.py",
         "remote_location": "https://raw.githubusercontent.com/claytonjn/hass-circadian_lighting/master/custom_components/circadian_lighting/__init__.py",
         "visit_repo": "https://github.com/claytonjn/hass-circadian_lighting",
